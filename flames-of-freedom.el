--- conflicted
+++ resolved
@@ -321,13 +321,9 @@
 
 	  ;; Make sure the window will display the buffer from its top
 
-<<<<<<< HEAD
-	  (set-window-start window 1) ;; !!! This results in a 10% performance improvement. Don't know why
-=======
 	  (set-window-start window 1)   ; !!! This results in a big performance
 					; improvement, must be done before each
 					; call to redisplay. Dont't know why.
->>>>>>> 233f30e4
 
 	  ;; Remember Emacs favor processing/input over display so if I
 	  ;; don't ask, redisplay never get a chance to occur.
@@ -344,10 +340,6 @@
 				       (/ drawn-frames-benchmarking passed-time)))
 		      (setq start-time-benchmarking (float-time))
 		      (setq drawn-frames-benchmarking 0)))
-<<<<<<< HEAD
-
-=======
->>>>>>> 233f30e4
 		(setq drawn-frames-benchmarking (+ 1 drawn-frames-benchmarking))))
 
 	  (setq drawn-frames (+ 1 drawn-frames)))
