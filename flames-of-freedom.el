--- conflicted
+++ resolved
@@ -67,13 +67,8 @@
 ;; * Moved face construction outside the loop. Cleaner code,
 ;;   performance are the same.
 
-<<<<<<< HEAD
 ;; * Replacing the buffer (setf (buffer-substring ...))  instead of
 ;;   erasing/recreating it did not make things faster.
-=======
-;; * Replacing the buffer (setf (buffer-substring ...)) instead of
-;;   erasing/recreating, not faster.
->>>>>>> 41c7e29c
 
 
 (defun flames-of-freedom-make-vector-by-step (steps)
@@ -109,13 +104,8 @@
 	 (current-cnt 1)
 	 (ret-list '()))
 
-<<<<<<< HEAD
-    (while (< i (length l))
-      (let ((first-of-rest (aref l i)))
-=======
     (while (>= i 0)
       (let ( (first-of-rest (aref l i)) )
->>>>>>> 41c7e29c
 	(if (eq current-elt first-of-rest)
 	    (setq current-cnt (1+ current-cnt))
 	  (progn
@@ -128,12 +118,6 @@
     (if (> current-cnt 0)
 	(progn
 	  (setq ret-list (cons (cons current-elt current-cnt) ret-list))))))
-
-<<<<<<< HEAD
-    ;; FIXME Dirty, reverse the list building to remove that call
-    (nreverse ret-list)))
-=======
->>>>>>> 41c7e29c
 
 (defconst flames-of-freedom-message-separator "|")
 
